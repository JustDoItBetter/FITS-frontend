--- conflicted
+++ resolved
@@ -32,39 +32,20 @@
 log = "0.4.27"
 # Config format
 toml = { version = "0.9.7", features = ["serde"] }
-<<<<<<< HEAD
-<<<<<<< Updated upstream
-# Send and receive things from the server
-protobuf = "4.31.1-release"
-
-[build-dependencies]
-glib-build-tools = "0.21.0"
-protobuf-codegen = "4.31.1-release"
-=======
-# High-level abstractions over arrow
-datafusion = "50.0"
-# HTTP client
-reqwest = { version = "0.12", features = ["json", "multipart"] }
-# Async runtime
-tokio = { version = "1.0", features = ["full"] }
-# UUID support
-uuid = { version = "1.0", features = ["v4", "serde"] }
-
-[build-dependencies]
-glib-build-tools = "0.21.0"
-
-[[example]]
-name = "api_usage"
-path = "examples/api_usage.rs"
->>>>>>> Stashed changes
-=======
 # Database, the final
 diesel = { version = "2.3.2", default-features = false, features = ["sqlite", "returning_clauses_for_sqlite_3_35", "chrono"] }
 # Time and things
 chrono = { version = "0.4.42", features = ["serde"] }
 # Send things over the network
 serde_json = "1.0.145"
+# HTTP client for API calls
+reqwest = { version = "0.12", features = ["json"] }
+# Async runtime
+tokio = { version = "1.0", features = ["full"] }
 
 [build-dependencies]
 glib-build-tools = "0.21.0"
->>>>>>> 03328106
+
+[[example]]
+name = "api_health_check"
+path = "examples/api_health_check.rs"